--- conflicted
+++ resolved
@@ -102,7 +102,6 @@
 	if (g_ActiveConfig.backend_info.APIType == API_OPENGL && !g_ActiveConfig.backend_info.bSupportsGLSLUBO)
 		Dirty();
 
-<<<<<<< HEAD
 	// TODO: Probably broken in the non-UBO path
 	PixelShaderConstantProfile constant_profile(C_PENVCONST_END);
 	/// TODO: dst alpha/api/components type parameter...
@@ -111,13 +110,11 @@
 	static int saved_updates = 0;
 	static int necessary_updates = 0;
 
-
+// TODO: Remove this!
 #define IncStuff() { \
 	saved_updates++; \
 	/*printf("Saved a constant update at line %d! Saved %d against %d now!\n", __LINE__, saved_updates, necessary_updates);*/ }
 
-=======
->>>>>>> d18b71cc
 	for (int i = 0; i < 2; ++i)
 	{
 		if (s_nColorsChanged[i])
@@ -210,30 +207,19 @@
             }
 			++necessary_updates;
 			SetPSConstant4fv(C_INDTEXSCALE, f);
-<<<<<<< HEAD
 			s_nIndTexScaleChanged &= ~0x03;
         }
         else if ((s_nIndTexScaleChanged & 0x03)) IncStuff();
 
-        if ((s_nIndTexScaleChanged & 0x0c) && constant_profile.ConstantIsUsed(C_INDTEXSCALE+1)) {
-            for (u32 i = 2; i < 4; ++i) {
+        if ((s_nIndTexScaleChanged & 0x0c) && constant_profile.ConstantIsUsed(C_INDTEXSCALE+1))
+		{
+            for (u32 i = 2; i < 4; ++i)
+			{
                 f[2 * i] = bpmem.texscale[1].getScaleS(i & 1);
                 f[2 * i + 1] = bpmem.texscale[1].getScaleT(i & 1);
                 PRIM_LOG("tex indscale%d: %f %f\n", i, f[2 * i], f[2 * i + 1]);
             }
 			++necessary_updates;
-=======
-		}
-
-		if (s_nIndTexScaleChanged & 0x0c)
-		{
-			for (u32 i = 2; i < 4; ++i)
-			{
-				f[2 * i] = bpmem.texscale[1].getScaleS(i & 1);
-				f[2 * i + 1] = bpmem.texscale[1].getScaleT(i & 1);
-				PRIM_LOG("tex indscale%d: %f %f\n", i, f[2 * i], f[2 * i + 1]);
-			}
->>>>>>> d18b71cc
 			SetPSConstant4fv(C_INDTEXSCALE+1, &f[4]);
 			s_nIndTexScaleChanged &= ~0x0c;
         }
